"""Tests for paths"""

# Copyright (c) Jupyter Development Team.
# Distributed under the terms of the Modified BSD License.

import os
import re
import shutil
import site
import stat
import subprocess
import sys
import tempfile
import warnings
from unittest.mock import patch

import pytest

from jupyter_core import paths
from jupyter_core.paths import (
    UF_HIDDEN,
    _win32_restrict_file_to_user_ctypes,
    exists,
    is_file_hidden,
    is_hidden,
    issue_insecure_write_warning,
    jupyter_config_dir,
    jupyter_config_path,
    jupyter_data_dir,
    jupyter_path,
    jupyter_runtime_dir,
    prefer_environment_over_user,
    secure_write,
)

pjoin = os.path.join

macos = pytest.mark.skipif(sys.platform != "darwin", reason="only run on macos")
windows = pytest.mark.skipif(sys.platform != "win32", reason="only run on windows")
linux = pytest.mark.skipif(sys.platform != "linux", reason="only run on linux")

xdg_env = {
    "XDG_CONFIG_HOME": "/tmp/xdg/config",
    "XDG_DATA_HOME": "/tmp/xdg/data",
    "XDG_RUNTIME_DIR": "/tmp/xdg/runtime",
}
xdg = patch.dict("os.environ", xdg_env)
no_xdg = patch.dict(
    "os.environ",
    {},
)

no_config_env = patch.dict(
    "os.environ",
    {
        "JUPYTER_PLATFORM_DIRS": "",
        "JUPYTER_CONFIG_DIR": "",
        "JUPYTER_DATA_DIR": "",
        "JUPYTER_RUNTIME_DIR": "",
        "JUPYTER_PATH": "",
    },
)

use_platformdirs = patch.dict("os.environ", {"JUPYTER_PLATFORM_DIRS": "1"})

jupyter_config_env = "/jupyter-cfg"
config_env = patch.dict("os.environ", {"JUPYTER_CONFIG_DIR": jupyter_config_env})
prefer_env = patch.dict("os.environ", {"JUPYTER_PREFER_ENV_PATH": "True"})
prefer_user = patch.dict("os.environ", {"JUPYTER_PREFER_ENV_PATH": "False"})

resetenv = patch.dict(os.environ)


def setup_module():
    resetenv.start()
    # For these tests, default to preferring the user-level over environment-level paths
    # Tests can override this preference using the prefer_env decorator/context manager
    os.environ["JUPYTER_PREFER_ENV_PATH"] = "no"


def teardown_module():
    resetenv.stop()


def realpath(path):
    return os.path.abspath(os.path.realpath(os.path.expanduser(path)))


home_jupyter = realpath("~/.jupyter")


def test_envset():
    true_values = ["", "True", "on", "yes", "Y", "1", "anything"]
    false_values = ["n", "No", "N", "fAlSE", "0", "0.0", "Off"]
    with patch.dict("os.environ", ((f"FOO_{v}", v) for v in true_values + false_values)):
        for v in true_values:
            assert paths.envset(f"FOO_{v}")
        for v in false_values:
            assert not paths.envset(f"FOO_{v}")
        # Test default value is False
        assert paths.envset("THIS_VARIABLE_SHOULD_NOT_BE_SET") is False
        # Test envset returns the given default if supplied
        assert paths.envset("THIS_VARIABLE_SHOULD_NOT_BE_SET", None) is None


def test_config_dir():
    config = jupyter_config_dir()
    assert config == home_jupyter


@macos
@use_platformdirs
def test_config_dir_darwin():
    config = jupyter_config_dir()
    assert config == realpath("~/Library/Preferences/Jupyter")


@windows
@use_platformdirs
def test_config_dir_windows():
    config = jupyter_config_dir()
    assert config == realpath(pjoin(os.environ.get("LOCALAPPDATA", ""), "Jupyter"))


@linux
@use_platformdirs
def test_config_dir_linux():
    config = jupyter_config_dir()
    assert config == realpath("~/.config/jupyter")


def test_config_env_legacy():
    with config_env:
        config = jupyter_config_dir()
        assert config == jupyter_config_env


@use_platformdirs
def test_config_env():
    with config_env:
        config = jupyter_config_dir()
        assert config == jupyter_config_env


def test_data_dir_env_legacy():
    data_env = "runtime-dir"
    with patch.dict("os.environ", {"JUPYTER_DATA_DIR": data_env}):
        data = jupyter_data_dir()
        assert data == data_env


@use_platformdirs
def test_data_dir_env():
    data_env = "runtime-dir"
    with patch.dict("os.environ", {"JUPYTER_DATA_DIR": data_env}):
        data = jupyter_data_dir()
        assert data == data_env


@macos
def test_data_dir_darwin_legacy():
    data = jupyter_data_dir()
    assert data == realpath("~/Library/Jupyter")


@macos
@use_platformdirs
def test_data_dir_darwin():
    data = jupyter_data_dir()
    assert data == realpath("~/Library/Application Support/Jupyter")


@windows
def test_data_dir_windows_legacy():
    data = jupyter_data_dir()
    assert data == realpath(pjoin(os.environ.get("APPDATA", ""), "jupyter"))


@windows
@use_platformdirs
def test_data_dir_windows():
    data = jupyter_data_dir()
    assert data == realpath(pjoin(os.environ.get("LOCALAPPDATA", ""), "Jupyter"))


@linux
def test_data_dir_linux_legacy():
    with no_xdg:
        data = jupyter_data_dir()
        assert data == realpath("~/.local/share/jupyter")

    with xdg:
        data = jupyter_data_dir()
        assert data == pjoin(xdg_env["XDG_DATA_HOME"], "jupyter")


@linux
@use_platformdirs
def test_data_dir_linux():
    with no_xdg:
        data = jupyter_data_dir()
        assert data == realpath("~/.local/share/jupyter")

    with xdg:
        data = jupyter_data_dir()
        assert data == pjoin(xdg_env["XDG_DATA_HOME"], "jupyter")


def test_runtime_dir_env_legacy():
    rtd_env = "runtime-dir"
    with patch.dict("os.environ", {"JUPYTER_RUNTIME_DIR": rtd_env}):
        runtime = jupyter_runtime_dir()
        assert runtime == rtd_env


@use_platformdirs
def test_runtime_dir_env():
    rtd_env = "runtime-dir"
    with patch.dict("os.environ", {"JUPYTER_RUNTIME_DIR": rtd_env}):
        runtime = jupyter_runtime_dir()
        assert runtime == rtd_env


@macos
def test_runtime_dir_darwin_legacy():
    runtime = jupyter_runtime_dir()
    assert runtime == realpath("~/Library/Jupyter/runtime")


@macos
@use_platformdirs
def test_runtime_dir_darwin():
    runtime = jupyter_runtime_dir()
    assert runtime == realpath("~/Library/Application Support/Jupyter/runtime")


@windows
def test_runtime_dir_windows_legacy():
    runtime = jupyter_runtime_dir()
    assert runtime == realpath(pjoin(os.environ.get("APPDATA", ""), "jupyter", "runtime"))


@windows
@use_platformdirs
def test_runtime_dir_windows():
    runtime = jupyter_runtime_dir()
    assert runtime == realpath(pjoin(os.environ.get("LOCALAPPDATA", ""), "Jupyter", "runtime"))


@linux
def test_runtime_dir_linux_legacy():
    with no_xdg:
        runtime = jupyter_runtime_dir()
        assert runtime == realpath("~/.local/share/jupyter/runtime")

    with xdg:
        runtime = jupyter_runtime_dir()
        assert runtime == pjoin(xdg_env["XDG_DATA_HOME"], "jupyter", "runtime")


@linux
@use_platformdirs
def test_runtime_dir_linux():
    with no_xdg:
        runtime = jupyter_runtime_dir()
        assert runtime == realpath("~/.local/share/jupyter/runtime")

    with xdg:
        runtime = jupyter_runtime_dir()
        assert runtime == pjoin(xdg_env["XDG_DATA_HOME"], "jupyter", "runtime")


def test_jupyter_path():
    system_path = ["system", "path"]
    with no_config_env, patch.object(paths, "SYSTEM_JUPYTER_PATH", system_path):
        path = jupyter_path()
        assert path[0] == jupyter_data_dir()
        assert path[-2:] == system_path


def test_jupyter_path_user_site():
    with no_config_env, patch.object(site, "ENABLE_USER_SITE", True):
        path = jupyter_path()

        # deduplicated expected values
        values = list(
            dict.fromkeys(
                [
                    jupyter_data_dir(),
                    os.path.join(site.getuserbase(), "share", "jupyter"),
                    paths.ENV_JUPYTER_PATH[0],
                ]
            )
        )
        for p, v in zip(path, values):
            assert p == v


def test_jupyter_path_no_user_site():
    with no_config_env, patch.object(site, "ENABLE_USER_SITE", False):
        path = jupyter_path()
        assert path[0] == jupyter_data_dir()
        assert path[1] == paths.ENV_JUPYTER_PATH[0]


def test_jupyter_path_prefer_env():
    with prefer_env:
        path = jupyter_path()
        assert path[0] == paths.ENV_JUPYTER_PATH[0]
        assert path[1] == jupyter_data_dir()


def test_jupyter_path_env():
    path_env = os.pathsep.join(
        [
            pjoin("foo", "bar"),
            pjoin("bar", "baz", ""),  # trailing /
        ]
    )

    with patch.dict("os.environ", {"JUPYTER_PATH": path_env}):
        path = jupyter_path()
    assert path[:2] == [pjoin("foo", "bar"), pjoin("bar", "baz")]


def test_jupyter_path_sys_prefix():
    with patch.object(paths, "ENV_JUPYTER_PATH", ["sys_prefix"]):
        path = jupyter_path()
    assert "sys_prefix" in path


def test_jupyter_path_subdir():
    path = jupyter_path("sub1", "sub2")
    for p in path:
        assert p.endswith(pjoin("", "sub1", "sub2"))


def test_jupyter_config_path():
    with patch.object(site, "ENABLE_USER_SITE", True):
        path = jupyter_config_path()

    # deduplicated expected values
    values = list(
        dict.fromkeys(
            [
                jupyter_config_dir(),
                os.path.join(site.getuserbase(), "etc", "jupyter"),
                paths.ENV_CONFIG_PATH[0],
            ]
        )
    )
    for p, v in zip(path, values):
        assert p == v


def test_jupyter_config_path_no_user_site():
    with patch.object(site, "ENABLE_USER_SITE", False):
        path = jupyter_config_path()
    assert path[0] == jupyter_config_dir()
    assert path[1] == paths.ENV_CONFIG_PATH[0]


def test_jupyter_config_path_prefer_env():
    with prefer_env, patch.object(site, "ENABLE_USER_SITE", True):
        path = jupyter_config_path()

    # deduplicated expected values
    values = list(
        dict.fromkeys(
            [
                paths.ENV_CONFIG_PATH[0],
                jupyter_config_dir(),
                os.path.join(site.getuserbase(), "etc", "jupyter"),
            ]
        )
    )
    for p, v in zip(path, values):
        assert p == v


def test_jupyter_config_path_env():
    path_env = os.pathsep.join(
        [
            pjoin("foo", "bar"),
            pjoin("bar", "baz", ""),  # trailing /
        ]
    )

    with patch.dict("os.environ", {"JUPYTER_CONFIG_PATH": path_env}):
        path = jupyter_config_path()
    assert path[:2] == [pjoin("foo", "bar"), pjoin("bar", "baz")]


def test_prefer_environment_over_user():
    with prefer_env:
        assert prefer_environment_over_user() is True

    with prefer_user:
        assert prefer_environment_over_user() is False

    # Test default if environment variable is not set, and try to determine if we are in a virtual environment
    os.environ.pop("JUPYTER_PREFER_ENV_PATH", None)
<<<<<<< HEAD
    in_venv = (
        sys.prefix != sys.base_prefix
        or ("CONDA_PREFIX" in os.environ and sys.prefix.startswith(os.environ["CONDA_PREFIX"]))
    ) and paths._do_i_own(sys.prefix)
    assert prefer_environment_over_user() is in_venv
=======
    # base prefix differs, venv
    with patch.object(sys, "base_prefix", "notthesame"):
        assert prefer_environment_over_user()

    # conda
    with patch.object(sys, "base_prefix", sys.prefix):
        # in base env, don't prefer it
        with patch.dict(os.environ, {"CONDA_PREFIX": sys.prefix, "CONDA_DEFAULT_ENV": "base"}):
            assert not prefer_environment_over_user()
        # in non-base env, prefer it
        with patch.dict(os.environ, {"CONDA_PREFIX": sys.prefix, "CONDA_DEFAULT_ENV": "/tmp"}):
            assert prefer_environment_over_user()
        # conda env defined, but we aren't using it
        with patch.dict(
            os.environ, {"CONDA_PREFIX": "/somewherelese", "CONDA_DEFAULT_ENV": "/tmp"}
        ):
            assert not prefer_environment_over_user()
>>>>>>> 719c1c3d


def test_is_hidden():
    with tempfile.TemporaryDirectory() as root:
        subdir1 = os.path.join(root, "subdir")
        os.makedirs(subdir1)
        assert not is_hidden(subdir1, root)
        assert not is_file_hidden(subdir1)

        subdir2 = os.path.join(root, ".subdir2")
        os.makedirs(subdir2)
        assert is_hidden(subdir2, root)
        assert is_file_hidden(subdir2)
        # root dir is always visible
        assert not is_hidden(subdir2, subdir2)

        subdir34 = os.path.join(root, "subdir3", ".subdir4")
        os.makedirs(subdir34)
        assert is_hidden(subdir34, root)
        assert is_hidden(subdir34)

        subdir56 = os.path.join(root, ".subdir5", "subdir6")
        os.makedirs(subdir56)
        assert is_hidden(subdir56, root)
        assert is_hidden(subdir56)
        assert not is_file_hidden(subdir56)
        assert not is_file_hidden(subdir56, os.stat(subdir56))

        assert not is_file_hidden(os.path.join(root, "does_not_exist"))
        subdir78 = os.path.join(root, "subdir7", "subdir8")
        os.makedirs(subdir78)
        assert not is_hidden(subdir78, root)
        if hasattr(os, "chflags"):
            os.chflags(subdir78, UF_HIDDEN)
            assert is_hidden(subdir78, root)


@pytest.mark.skipif(
    not (
        sys.platform == "win32"
        and (("__pypy__" not in sys.modules) or (sys.implementation.version >= (7, 3, 6)))
    ),
    reason="only run on windows/cpython or pypy >= 7.3.6: https://foss.heptapod.net/pypy/pypy/-/issues/3469",
)
def test_is_hidden_win32_cpython():
    import ctypes  # noqa

    with tempfile.TemporaryDirectory() as root:
        subdir1 = os.path.join(root, "subdir")
        os.makedirs(subdir1)
        assert not is_hidden(subdir1, root)
        subprocess.check_call(["attrib", "+h", subdir1])
        assert is_hidden(subdir1, root)
        assert is_file_hidden(subdir1)


@pytest.mark.skipif(
    not (
        sys.platform == "win32"
        and "__pypy__" in sys.modules
        and sys.implementation.version < (7, 3, 6)
    ),
    reason="only run on windows/pypy < 7.3.6: https://foss.heptapod.net/pypy/pypy/-/issues/3469",
)
def test_is_hidden_win32_pypy():
    import ctypes  # noqa

    with tempfile.TemporaryDirectory() as root:
        subdir1 = os.path.join(root, "subdir")
        os.makedirs(subdir1)
        assert not is_hidden(subdir1, root)
        subprocess.check_call(["attrib", "+h", subdir1])

        with warnings.catch_warnings(record=True) as w:
            # Cause all warnings to always be triggered.
            warnings.simplefilter("always")
            # Trigger a warning.
            assert not is_hidden(subdir1, root)
            # Verify the warning was triggered
            assert len(w) == 1
            assert issubclass(w[-1].category, UserWarning)
            assert "hidden files are not detectable on this system" in str(w[-1].message)

        with warnings.catch_warnings(record=True) as w:
            # Cause all warnings to always be triggered.
            warnings.simplefilter("always")
            # Trigger a warning.
            assert not is_file_hidden(subdir1)
            # Verify the warning was triggered
            assert len(w) == 1
            assert issubclass(w[-1].category, UserWarning)
            assert "hidden files are not detectable on this system" in str(w[-1].message)


@pytest.mark.skipif(sys.platform != "win32", reason="only runs on windows")
def test_win32_restrict_file_to_user_ctypes(tmp_path):
    _win32_restrict_file_to_user_ctypes(str(tmp_path))


@pytest.mark.skipif(sys.platform != "win32", reason="only runs on windows")
def test_secure_write_win32():
    def fetch_win32_permissions(filename):
        """Extracts file permissions on windows using icacls"""
        role_permissions = {}
        proc = os.popen("icacls %s" % filename)
        lines = proc.read().splitlines()
        proc.close()
        for index, line in enumerate(lines):
            if index == 0:
                line = line.split(filename)[-1].strip().lower()
            match = re.match(r"\s*([^:]+):\(([^\)]*)\)", line)
            if match:
                usergroup, permissions = match.groups()
                usergroup = usergroup.lower().split("\\")[-1]
                permissions = {p.lower() for p in permissions.split(",")}
                role_permissions[usergroup] = permissions
            elif not line.strip():
                break
        return role_permissions

    def check_user_only_permissions(fname):
        # Windows has it's own permissions ACL patterns
        username = os.environ["USERNAME"].lower()
        permissions = fetch_win32_permissions(fname)
        print(permissions)  # for easier debugging
        assert username in permissions
        assert permissions[username] == {"r", "w", "d"}
        assert "administrators" in permissions
        assert permissions["administrators"] == {"f"}
        assert "everyone" not in permissions
        assert len(permissions) == 2

    directory = tempfile.mkdtemp()
    fname = os.path.join(directory, "check_perms")
    try:
        with secure_write(fname) as f:
            f.write("test 1")
        check_user_only_permissions(fname)
        with open(fname, encoding="utf-8") as f:
            assert f.read() == "test 1"
    finally:
        shutil.rmtree(directory)


@pytest.mark.skipif(sys.platform == "win32", reason="does not run on windows")
def test_secure_write_unix():
    directory = tempfile.mkdtemp()
    fname = os.path.join(directory, "check_perms")
    try:
        with secure_write(fname) as f:
            f.write("test 1")
        mode = os.stat(fname).st_mode
        assert 0o0600 == (stat.S_IMODE(mode) & 0o7677)  # tolerate owner-execute bit
        with open(fname, encoding="utf-8") as f:
            assert f.read() == "test 1"

        # Try changing file permissions ahead of time
        os.chmod(fname, 0o755)
        with secure_write(fname) as f:
            f.write("test 2")
        mode = os.stat(fname).st_mode
        assert 0o0600 == (stat.S_IMODE(mode) & 0o7677)  # tolerate owner-execute bit
        with open(fname, encoding="utf-8") as f:
            assert f.read() == "test 2"
    finally:
        shutil.rmtree(directory)


def test_exists(tmpdir):
    assert exists(str(tmpdir))


def test_insecure_write_warning():
    with warnings.catch_warnings():
        warnings.simplefilter("ignore", UserWarning)
        issue_insecure_write_warning()<|MERGE_RESOLUTION|>--- conflicted
+++ resolved
@@ -400,16 +400,10 @@
 
     # Test default if environment variable is not set, and try to determine if we are in a virtual environment
     os.environ.pop("JUPYTER_PREFER_ENV_PATH", None)
-<<<<<<< HEAD
-    in_venv = (
-        sys.prefix != sys.base_prefix
-        or ("CONDA_PREFIX" in os.environ and sys.prefix.startswith(os.environ["CONDA_PREFIX"]))
-    ) and paths._do_i_own(sys.prefix)
-    assert prefer_environment_over_user() is in_venv
-=======
+
     # base prefix differs, venv
     with patch.object(sys, "base_prefix", "notthesame"):
-        assert prefer_environment_over_user()
+        assert prefer_environment_over_user() == paths._do_i_own(sys.prefix)
 
     # conda
     with patch.object(sys, "base_prefix", sys.prefix):
@@ -424,8 +418,6 @@
             os.environ, {"CONDA_PREFIX": "/somewherelese", "CONDA_DEFAULT_ENV": "/tmp"}
         ):
             assert not prefer_environment_over_user()
->>>>>>> 719c1c3d
-
 
 def test_is_hidden():
     with tempfile.TemporaryDirectory() as root:
