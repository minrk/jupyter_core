# Copyright (c) Jupyter Development Team.
# Distributed under the terms of the Modified BSD License.

from collections import namedtuple

VersionInfo = namedtuple('VersionInfo', [
    'major',
    'minor',
    'micro',
    'releaselevel',
    'serial'
])

<<<<<<< HEAD
version_info = VersionInfo(4, 8, 2, 'final', 0)
=======
version_info = VersionInfo(4, 9, 0, 'candidate', 0)
>>>>>>> 2d5d708d

_specifier_ = {'alpha': 'a', 'beta': 'b', 'candidate': 'rc', 'final': '', 'dev': 'dev'}

if version_info.releaselevel == 'final':
    _suffix_ = ''
elif version_info.releaselevel == 'dev':
    _suffix_ = f'.dev{version_info.serial}'
else:
    _suffix_ = f'{_specifier_[version_info.releaselevel]}{version_info.serial}'

__version__ = f'{version_info.major}.{version_info.minor}.{version_info.micro}{_suffix_}'<|MERGE_RESOLUTION|>--- conflicted
+++ resolved
@@ -11,11 +11,7 @@
     'serial'
 ])
 
-<<<<<<< HEAD
-version_info = VersionInfo(4, 8, 2, 'final', 0)
-=======
 version_info = VersionInfo(4, 9, 0, 'candidate', 0)
->>>>>>> 2d5d708d
 
 _specifier_ = {'alpha': 'a', 'beta': 'b', 'candidate': 'rc', 'final': '', 'dev': 'dev'}
 
